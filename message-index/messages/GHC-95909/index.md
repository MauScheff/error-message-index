--- conflicted
+++ resolved
@@ -1,10 +1,6 @@
 ---
 title: Missing strict fields
-<<<<<<< HEAD
-summary: Constructor does not have required strict field(s).
-=======
-summary: Constructor was not instantiated with required strict field(s)
->>>>>>> 4a0b5231
+summary: Constructor was not instantiated with required strict field(s).
 severity: error
 introduced: 9.6.1
 ---
