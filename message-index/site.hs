{-# LANGUAGE DataKinds #-}
{-# LANGUAGE OverloadedStrings #-}
{-# LANGUAGE TypeApplications #-}
{-# LANGUAGE ViewPatterns #-}
{-# LANGUAGE LambdaCase #-}

import qualified Data.Aeson as JSON
import qualified Data.Aeson.KeyMap as KM
import Data.Binary (Binary)
import Data.Data (Typeable)
import Data.Functor ((<&>))
import Data.List (find, nub, sort, lookup)
import qualified Data.Map.Strict as Map
import Data.Maybe (fromMaybe, listToMaybe, mapMaybe)
import Data.Monoid (mappend)
import qualified Data.Text as T
import Data.Traversable
import Hakyll
import Lens.Micro (_1, _2, _3)
import Lens.Micro.Extras (view)
import System.FilePath
import Text.Pandoc.Definition (Meta (..), MetaValue (..), Pandoc (..))

main :: IO ()
main = hakyll $ do
  match "images/*" $ do
    route idRoute
    compile copyFileCompiler

  match "css/*" $ do
    route idRoute
    compile compressCssCompiler

  match "js/*" $ do
    route idRoute
    compile copyFileCompiler

  match "contact.markdown" $
    version "nav" $ do
      route $ setExtension "html"
      compile getResourceBody

  match (fromList ["contact.markdown"]) $ do
    route $ setExtension "html"
    compile $ do
      bread <- breadcrumbField ["index.html"]
      pandocCompiler
        >>= loadAndApplyTemplate "templates/default.html" (bread <> defaultContext)
        >>= relativizeUrls

  match "messages/*/*/**.hs" $
    version "raw" $ do
      route idRoute
      compile getResourceBody

  match "messages/*/*/**.hs" $ do
    route idRoute
    compile copyFileCompiler

  match "messages/*/*/index.md" $
    version "nav" $ do
      route $ setExtension "html"
      compile getResourceBody

  match "messages/*/*/index.md" $ do
    route $ setExtension "html"
    compile $ do
      files <- getExampleFiles
      thisMessage <-
        getUnderlying
          <&> \ident ->
            fromFilePath $ takeDirectory (takeDirectory (toFilePath ident)) </> "index.md"
      bread <- breadcrumbField ["index.html", "messages/index.md", thisMessage]
      pandocCompiler
        >>= loadAndApplyTemplate
          "templates/example.html"
          ( mconcat
              [ listField
                  "files"
                  ( mconcat
                      [ urlField "url",
                        field "name" (pure . view _1 . itemBody),
                        field "before" (maybe (pure "<not present>") (fmap itemBody . load . itemIdentifier) . view _2 . itemBody),
                        field "after" (maybe (pure "<not present>") (fmap itemBody . load . itemIdentifier) . view _3 . itemBody)
                      ]
                  )
                  (return files),
                defaultContext
              ]
          )
        >>= relativizeUrls

  match "messages/*/index.md" $
    version "nav" $ do
      route $ setExtension "html"
      compile pandocCompiler

  match "messages/*/index.md" $ do
    route $ setExtension "html"
    compile $ do
      examples <- getExamples
      bread <- breadcrumbField ["index.html", "messages/index.md"]
      pandocCompiler
<<<<<<< HEAD
        >>= loadAndApplyTemplate "templates/message.html" (flagSetFields <> listField "examples" defaultContext (pure examples) <> defaultContext)
=======
        >>= loadAndApplyTemplate "templates/message.html" 
              (listField "examples" defaultContext (pure examples)
              <> defaultContext)
>>>>>>> 67018572
        >>= loadAndApplyTemplate "templates/default.html" (bread <> defaultContext)
        >>= relativizeUrls

  match "messages/index.md" $
    version "nav" $ do
      route $ setExtension "html"
      compile pandocCompiler

  match "messages/index.md" $ do
    route $ setExtension "html"
    compile $ do
      messages <- loadAll ("messages/*/index.md" .&&. hasNoVersion)
      bread <- breadcrumbField ["index.html"]
      let indexCtx =
            mconcat
              [ constField "title" "Messages",
                listField "messages" (messageCtx <> defaultContext) (pure messages),
                bread,
                messageTitleField,
                defaultContext
              ]

      pandocCompiler
        >>= loadAndApplyTemplate "templates/messages.html" indexCtx
        >>= loadAndApplyTemplate "templates/default.html" indexCtx
        >>= relativizeUrls

  match "index.html" $
    version "nav" $ do
      route idRoute
      compile getResourceBody

  match "index.html" $ do
    route idRoute
    compile $ do
      messages <- loadAll ("messages/*/index.md" .&&. hasNoVersion)
      bread <- breadcrumbField []
      let indexCtx =
            mconcat
              [ listField "messages" (messageCtx <> defaultContext) (pure messages),
                bread,
                defaultContext
              ]

      getResourceBody
        >>= applyAsTemplate indexCtx
        >>= loadAndApplyTemplate "templates/default.html" indexCtx
        >>= relativizeUrls

  -- Needed for flagInfo below
  match "warning-sets/warning-sets-9.5.txt" $ do
    compile $ getResourceBody

  match "templates/*" $ compile templateBodyCompiler

--------------------------------------------------------------------------------

breadcrumbField :: [Identifier] -> Compiler (Context String)
breadcrumbField idents =
  (messageTitleField <>) . breadcrumbCtx <$> traverse (load @String . setVersion (Just "nav")) idents

breadcrumbCtx :: [Item String] -> Context String
breadcrumbCtx parents =
  listField "parents" (mconcat [urlField "url", messageTitleField, defaultContext]) (pure parents)

messageTitleField :: Context String
messageTitleField = field "title" getTitle
  where
    getTitle item = do
      let ident = itemIdentifier item
      metas <- getMetadata ident
      let msgId = getIdentId ident
      case KM.lookup "title" metas of
        (Just (JSON.String (T.unpack -> str))) -> do
          pure $ maybe str ((str ++) . (" [" ++) . (++ "]")) msgId
        Just other -> fail $ "Not a string: " ++ show other
        Nothing -> pure ""

messageCtx :: Context String
messageCtx = field "id" (pure . getId)

getId :: Item a -> String
getId item = fromMaybe "" $ getIdentId (itemIdentifier item)

getIdentId :: Identifier -> Maybe String
getIdentId ident =
  case splitDirectories $ toFilePath ident of
    [_, x, _] -> Just x
    _ -> Nothing

getExamples :: Compiler [Item String]
getExamples = do
  me <- getUnderlying
  code <- case splitDirectories $ toFilePath me of
    ["messages", code, "index.md"] -> pure code
    other -> fail $ "Not processing a message: " ++ show other
  loadAll $ fromGlob ("messages/" <> code <> "/*/index.*") .&&. hasNoVersion

getExampleFiles :: Compiler [Item (FilePath, Maybe (Item String), Maybe (Item String))]
getExampleFiles = do
  me <- getUnderlying
  (id, exampleName) <- case splitDirectories $ toFilePath me of
    ["messages", id, exampleName, _mdFile] -> pure (id, exampleName)
    _ -> fail "Not processing an example"

  before <- loadAll (fromGlob ("messages/" <> id <> "/" <> exampleName <> "/before/*.hs") .&&. hasVersion "raw")
  after <- loadAll (fromGlob ("messages/" <> id <> "/" <> exampleName <> "/after/*.hs") .&&. hasVersion "raw")
  let allNames = sort $ nub $ map (takeFileName . toFilePath . itemIdentifier) $ before ++ after
  pure $ 
      [ Item (fromFilePath name) 
        ( name,
          find ((== name) . takeFileName . toFilePath . itemIdentifier) before,
          find ((== name) . takeFileName . toFilePath . itemIdentifier) after
        )
        | name <- allNames
      ]

lookupBy :: (a -> Maybe b) -> [a] -> Maybe b
lookupBy f = listToMaybe . mapMaybe f

getMsgId :: Compiler (Maybe String)
getMsgId = do
  me <- getUnderlying
  case splitDirectories $ toFilePath me of
    ["messages", code] -> pure (Just code)
    ["messages", code, "index.html"] -> pure (Just code)
    ["messages", code, "index.md"] -> pure (Just code)
    _ -> pure Nothing

-- The output of ./warning-sets/warning-sets
type WarningFlagInfo = [(String, (Bool, [String]))]

flagInfo :: Compiler (Maybe (Bool, [String]))
flagInfo = do
    me <- getUnderlying
    f <- getMetadataField me "flag"
    case f of
        Nothing -> return Nothing
        Just f -> do
            -- TODO: Can we parse (and turn into a Data.Map) only once?
            lookup f . read @WarningFlagInfo <$> loadBody "warning-sets/warning-sets-9.5.txt"

flagSetFields :: Context String
flagSetFields = mconcat
  [ field "on_by_default" $ \_me -> do
    -- Boolean field; so return or fail
    flagInfo >>= \case
        Just (True, _) -> return ""
        _ -> noResult ""

  , field "flag_group" $ \_me -> do
    flagInfo >>= \case
        Just (_, g) -> return $ unwords g
        Nothing -> return ""
  ]<|MERGE_RESOLUTION|>--- conflicted
+++ resolved
@@ -101,13 +101,9 @@
       examples <- getExamples
       bread <- breadcrumbField ["index.html", "messages/index.md"]
       pandocCompiler
-<<<<<<< HEAD
-        >>= loadAndApplyTemplate "templates/message.html" (flagSetFields <> listField "examples" defaultContext (pure examples) <> defaultContext)
-=======
         >>= loadAndApplyTemplate "templates/message.html" 
               (listField "examples" defaultContext (pure examples)
-              <> defaultContext)
->>>>>>> 67018572
+              <> flagSetFields <> defaultContext)
         >>= loadAndApplyTemplate "templates/default.html" (bread <> defaultContext)
         >>= relativizeUrls
 
