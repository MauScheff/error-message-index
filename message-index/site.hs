{-# LANGUAGE DataKinds #-}
{-# LANGUAGE OverloadedStrings #-}
{-# LANGUAGE TypeApplications #-}
{-# LANGUAGE ViewPatterns #-}
{-# LANGUAGE LambdaCase #-}

import qualified Data.Aeson as JSON
import qualified Data.Aeson.KeyMap as KM
import Data.Binary (Binary)
import Data.Data (Typeable)
import Data.Functor ((<&>))
import Data.List (find, nub, sort, lookup)
import qualified Data.Map.Strict as Map
import Data.Maybe (fromMaybe, listToMaybe, mapMaybe)
import Data.Monoid (mappend)
import qualified Data.Text as T
import Data.Traversable
import Hakyll
import Lens.Micro (_1, _2, _3)
import Lens.Micro.Extras (view)
import System.FilePath
import Text.Pandoc.Definition (Meta (..), MetaValue (..), Pandoc (..))

main :: IO ()
main = hakyll $ do
  match "images/*" $ do
    route idRoute
    compile copyFileCompiler

  match "css/*" $ do
    route idRoute
    compile compressCssCompiler

  match "js/*" $ do
    route idRoute
    compile copyFileCompiler

  match "contact.markdown" $
    version "nav" $ do
      route $ setExtension "html"
      compile getResourceBody

  match (fromList ["contact.markdown"]) $ do
    route $ setExtension "html"
    compile $ do
      bread <- breadcrumbField ["index.html"]
      pandocCompiler
        >>= loadAndApplyTemplate "templates/default.html" (bread <> defaultContext)
        >>= relativizeUrls

  match "messages/*/*/**.hs" $
    version "raw" $ do
      route idRoute
      compile getResourceBody

  match "messages/*/*/**.hs" $ do
    route idRoute
    compile copyFileCompiler

  match "messages/*/*/index.md" $
    version "nav" $ do
      route $ setExtension "html"
      compile getResourceBody

  match "messages/*/*/index.md" $ do
    route $ setExtension "html"
    compile $ do
      files <- getExampleFiles
      thisMessage <-
        getUnderlying
          <&> \ident ->
            fromFilePath $ takeDirectory (takeDirectory (toFilePath ident)) </> "index.md"
      bread <- breadcrumbField ["index.html", "messages/index.md", thisMessage]
      pandocCompiler
        >>= loadAndApplyTemplate
          "templates/example.html"
          ( mconcat
              [ listField
                  "files"
                  ( mconcat
                      [ urlField "url",
                        field "name" (pure . view _1 . itemBody),
                        field "before" (maybe (pure "<not present>") (fmap itemBody . load . itemIdentifier) . view _2 . itemBody),
                        field "after" (maybe (pure "<not present>") (fmap itemBody . load . itemIdentifier) . view _3 . itemBody)
                      ]
                  )
                  (return files),
                defaultContext
              ]
          )
        >>= relativizeUrls

  match "messages/*/index.md" $
    version "nav" $ do
      route $ setExtension "html"
      compile pandocCompiler

  match "messages/*/index.md" $ do
    route $ setExtension "html"
    compile $ do
      examples <- getExamples
      bread <- breadcrumbField ["index.html", "messages/index.md"]
      pandocCompiler
<<<<<<< HEAD
        >>= loadAndApplyTemplate
          "templates/message.html"
          ( listField "examples" defaultContext (pure examples)
              <> defaultContext
          )
=======
        >>= loadAndApplyTemplate "templates/message.html" 
              (listField "examples" defaultContext (pure examples)
              <> flagSetFields <> defaultContext)
>>>>>>> 17b1bffb
        >>= loadAndApplyTemplate "templates/default.html" (bread <> defaultContext)
        >>= relativizeUrls

  match "messages/index.md" $
    version "nav" $ do
      route $ setExtension "html"
      compile pandocCompiler

  match "messages/index.md" $ do
    route $ setExtension "html"
    compile $ do
      messages <- loadAll ("messages/*/index.md" .&&. hasNoVersion)
      bread <- breadcrumbField ["index.html"]
      let indexCtx =
            mconcat
              [ constField "title" "Messages",
                listField "messages" (messageCtx <> defaultContext) (pure messages),
                bread,
                messageTitleField,
                defaultContext
              ]

      pandocCompiler
        >>= loadAndApplyTemplate "templates/messages.html" indexCtx
        >>= loadAndApplyTemplate "templates/default.html" indexCtx
        >>= relativizeUrls

  match "index.html" $
    version "nav" $ do
      route idRoute
      compile getResourceBody

  match "index.html" $ do
    route idRoute
    compile $ do
      messages <- loadAll ("messages/*/index.md" .&&. hasNoVersion)
      bread <- breadcrumbField []
      let indexCtx =
            mconcat
              [ listField "messages" (messageCtx <> defaultContext) (pure messages),
                bread,
                defaultContext
              ]

      getResourceBody
        >>= applyAsTemplate indexCtx
        >>= loadAndApplyTemplate "templates/default.html" indexCtx
        >>= relativizeUrls

  -- Needed for flagInfo below
  match "warning-sets/warning-sets-9.5.txt" $ do
    compile $ getResourceBody

  match "templates/*" $ compile templateBodyCompiler

--------------------------------------------------------------------------------

breadcrumbField :: [Identifier] -> Compiler (Context String)
breadcrumbField idents =
  (messageTitleField <>) . breadcrumbCtx <$> traverse (load @String . setVersion (Just "nav")) idents

breadcrumbCtx :: [Item String] -> Context String
breadcrumbCtx parents =
  listField "parents" (mconcat [urlField "url", messageTitleField, defaultContext]) (pure parents)

messageTitleField :: Context String
messageTitleField = field "title" getTitle
  where
    getTitle item = do
      let ident = itemIdentifier item
      metas <- getMetadata ident
      let msgId = getIdentId ident
      case KM.lookup "title" metas of
        (Just (JSON.String (T.unpack -> str))) -> do
          pure $ maybe str ((str ++) . (" [" ++) . (++ "]")) msgId
        Just other -> fail $ "Not a string: " ++ show other
        Nothing -> pure ""

messageCtx :: Context String
messageCtx = field "id" (pure . getId)

getId :: Item a -> String
getId item = fromMaybe "" $ getIdentId (itemIdentifier item)

getIdentId :: Identifier -> Maybe String
getIdentId ident =
  case splitDirectories $ toFilePath ident of
    [_, x, _] -> Just x
    _ -> Nothing

getExamples :: Compiler [Item String]
getExamples = do
  me <- getUnderlying
  code <- case splitDirectories $ toFilePath me of
    ["messages", code, "index.md"] -> pure code
    other -> fail $ "Not processing a message: " ++ show other
  loadAll $ fromGlob ("messages/" <> code <> "/*/index.*") .&&. hasNoVersion

getExampleFiles :: Compiler [Item (FilePath, Maybe (Item String), Maybe (Item String))]
getExampleFiles = do
  me <- getUnderlying
  (id, exampleName) <- case splitDirectories $ toFilePath me of
    ["messages", id, exampleName, _mdFile] -> pure (id, exampleName)
    _ -> fail "Not processing an example"

  before <- loadAll (fromGlob ("messages/" <> id <> "/" <> exampleName <> "/before/*.hs") .&&. hasVersion "raw")
  after <- loadAll (fromGlob ("messages/" <> id <> "/" <> exampleName <> "/after/*.hs") .&&. hasVersion "raw")
  let allNames = sort $ nub $ map (takeFileName . toFilePath . itemIdentifier) $ before ++ after
  pure $
    [ Item
        (fromFilePath name)
        ( name,
          find ((== name) . takeFileName . toFilePath . itemIdentifier) before,
          find ((== name) . takeFileName . toFilePath . itemIdentifier) after
        )
      | name <- allNames
    ]

lookupBy :: (a -> Maybe b) -> [a] -> Maybe b
lookupBy f = listToMaybe . mapMaybe f

getMsgId :: Compiler (Maybe String)
getMsgId = do
  me <- getUnderlying
  case splitDirectories $ toFilePath me of
    ["messages", code] -> pure (Just code)
    ["messages", code, "index.html"] -> pure (Just code)
    ["messages", code, "index.md"] -> pure (Just code)
    _ -> pure Nothing

-- The output of ./warning-sets/warning-sets
type WarningFlagInfo = [(String, (Bool, [String]))]

flagInfo :: Compiler (Maybe (Bool, [String]))
flagInfo = do
    me <- getUnderlying
    f <- getMetadataField me "flag"
    case f of
        Nothing -> return Nothing
        Just f -> do
            -- TODO: Can we parse (and turn into a Data.Map) only once?
            lookup f . read @WarningFlagInfo <$> loadBody "warning-sets/warning-sets-9.5.txt"

flagSetFields :: Context String
flagSetFields = mconcat
  [ field "on_by_default" $ \_me -> do
    -- Boolean field; so return or fail
    flagInfo >>= \case
        Just (True, _) -> return ""
        _ -> noResult ""

  , field "flag_group" $ \_me -> do
    flagInfo >>= \case
        Just (_, g) -> return $ unwords g
        Nothing -> return ""
  ]<|MERGE_RESOLUTION|>--- conflicted
+++ resolved
@@ -1,15 +1,15 @@
 {-# LANGUAGE DataKinds #-}
+{-# LANGUAGE LambdaCase #-}
 {-# LANGUAGE OverloadedStrings #-}
 {-# LANGUAGE TypeApplications #-}
 {-# LANGUAGE ViewPatterns #-}
-{-# LANGUAGE LambdaCase #-}
 
 import qualified Data.Aeson as JSON
 import qualified Data.Aeson.KeyMap as KM
 import Data.Binary (Binary)
 import Data.Data (Typeable)
 import Data.Functor ((<&>))
-import Data.List (find, nub, sort, lookup)
+import Data.List (find, lookup, nub, sort)
 import qualified Data.Map.Strict as Map
 import Data.Maybe (fromMaybe, listToMaybe, mapMaybe)
 import Data.Monoid (mappend)
@@ -101,17 +101,12 @@
       examples <- getExamples
       bread <- breadcrumbField ["index.html", "messages/index.md"]
       pandocCompiler
-<<<<<<< HEAD
         >>= loadAndApplyTemplate
           "templates/message.html"
           ( listField "examples" defaultContext (pure examples)
+              <> flagSetFields
               <> defaultContext
           )
-=======
-        >>= loadAndApplyTemplate "templates/message.html" 
-              (listField "examples" defaultContext (pure examples)
-              <> flagSetFields <> defaultContext)
->>>>>>> 17b1bffb
         >>= loadAndApplyTemplate "templates/default.html" (bread <> defaultContext)
         >>= relativizeUrls
 
@@ -247,24 +242,24 @@
 
 flagInfo :: Compiler (Maybe (Bool, [String]))
 flagInfo = do
-    me <- getUnderlying
-    f <- getMetadataField me "flag"
-    case f of
-        Nothing -> return Nothing
-        Just f -> do
-            -- TODO: Can we parse (and turn into a Data.Map) only once?
-            lookup f . read @WarningFlagInfo <$> loadBody "warning-sets/warning-sets-9.5.txt"
+  me <- getUnderlying
+  f <- getMetadataField me "flag"
+  case f of
+    Nothing -> return Nothing
+    Just f -> do
+      -- TODO: Can we parse (and turn into a Data.Map) only once?
+      lookup f . read @WarningFlagInfo <$> loadBody "warning-sets/warning-sets-9.5.txt"
 
 flagSetFields :: Context String
-flagSetFields = mconcat
-  [ field "on_by_default" $ \_me -> do
-    -- Boolean field; so return or fail
-    flagInfo >>= \case
-        Just (True, _) -> return ""
-        _ -> noResult ""
-
-  , field "flag_group" $ \_me -> do
-    flagInfo >>= \case
-        Just (_, g) -> return $ unwords g
-        Nothing -> return ""
-  ]+flagSetFields =
+  mconcat
+    [ field "on_by_default" $ \_me -> do
+        -- Boolean field; so return or fail
+        flagInfo >>= \case
+          Just (True, _) -> return ""
+          _ -> noResult "",
+      field "flag_group" $ \_me -> do
+        flagInfo >>= \case
+          Just (_, g) -> return $ unwords g
+          Nothing -> return ""
+    ]